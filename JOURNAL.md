# Development Journal

This journal tracks significant feature additions, bug fixes, and architectural decisions in the crawl4ai project. It serves as both documentation and a historical record of the project's evolution.

<<<<<<< HEAD
## [2025-04-17] Added Content Source Selection for Markdown Generation

**Feature:** Configurable content source for markdown generation

**Changes Made:**
1. Added `content_source: str = "cleaned_html"` parameter to `MarkdownGenerationStrategy` class
2. Updated `DefaultMarkdownGenerator` to accept and pass the content source parameter
3. Renamed the `cleaned_html` parameter to `input_html` in the `generate_markdown` method
4. Modified `AsyncWebCrawler.aprocess_html` to select the appropriate HTML source based on the generator's config
5. Added `preprocess_html_for_schema` import in `async_webcrawler.py`

**Implementation Details:**
- Added a new `content_source` parameter to specify which HTML input to use for markdown generation
- Options include: "cleaned_html" (default), "raw_html", and "fit_html"
- Used a dictionary dispatch pattern in `aprocess_html` to select the appropriate HTML source
- Added proper error handling with fallback to cleaned_html if content source selection fails
- Ensured backward compatibility by defaulting to "cleaned_html" option

**Files Modified:**
- `crawl4ai/markdown_generation_strategy.py`: Added content_source parameter and updated the method signature
- `crawl4ai/async_webcrawler.py`: Added HTML source selection logic and updated imports

**Examples:**
- Created `docs/examples/content_source_example.py` demonstrating how to use the new parameter

**Challenges:**
- Maintaining backward compatibility while reorganizing the parameter flow
- Ensuring proper error handling for all content source options
- Making the change with minimal code modifications

**Why This Feature:**
The content source selection feature allows users to choose which HTML content to use as input for markdown generation:
1. "cleaned_html" - Uses the post-processed HTML after scraping strategy (original behavior)
2. "raw_html" - Uses the original raw HTML directly from the web page
3. "fit_html" - Uses the preprocessed HTML optimized for schema extraction

This feature provides greater flexibility in how users generate markdown, enabling them to:
- Capture more detailed content from the original HTML when needed
- Use schema-optimized HTML when working with structured data
- Choose the approach that best suits their specific use case
=======
## [2025-04-17] Implemented High Volume Stress Testing Solution for SDK

**Feature:** Comprehensive stress testing framework using `arun_many` and the dispatcher system to evaluate performance, concurrency handling, and identify potential issues under high-volume crawling scenarios.

**Changes Made:**
1.  Created a dedicated stress testing framework in the `benchmarking/` (or similar) directory.
2.  Implemented local test site generation (`SiteGenerator`) with configurable heavy HTML pages.
3.  Added basic memory usage tracking (`SimpleMemoryTracker`) using platform-specific commands (avoiding `psutil` dependency for this specific test).
4.  Utilized `CrawlerMonitor` from `crawl4ai` for rich terminal UI and real-time monitoring of test progress and dispatcher activity.
5.  Implemented detailed result summary saving (JSON) and memory sample logging (CSV).
6.  Developed `run_benchmark.py` to orchestrate tests with predefined configurations.
7.  Created `run_all.sh` as a simple wrapper for `run_benchmark.py`.

**Implementation Details:**
-   Generates a local test site with configurable pages containing heavy text and image content.
-   Uses Python's built-in `http.server` for local serving, minimizing network variance.
-   Leverages `crawl4ai`'s `arun_many` method for processing URLs.
-   Utilizes `MemoryAdaptiveDispatcher` to manage concurrency via the `max_sessions` parameter (note: memory adaptation features require `psutil`, not used by `SimpleMemoryTracker`).
-   Tracks memory usage via `SimpleMemoryTracker`, recording samples throughout test execution to a CSV file.
-   Uses `CrawlerMonitor` (which uses the `rich` library) for clear terminal visualization and progress reporting directly from the dispatcher.
-   Stores detailed final metrics in a JSON summary file.

**Files Created/Updated:**
-   `stress_test_sdk.py`: Main stress testing implementation using `arun_many`.
-   `benchmark_report.py`: (Assumed) Report generator for comparing test results.
-   `run_benchmark.py`: Test runner script with predefined configurations.
-   `run_all.sh`: Simple bash script wrapper for `run_benchmark.py`.
-   `USAGE.md`: Comprehensive documentation on usage and interpretation (updated).

**Testing Approach:**
-   Creates a controlled, reproducible test environment with a local HTTP server.
-   Processes URLs using `arun_many`, allowing the dispatcher to manage concurrency up to `max_sessions`.
-   Optionally logs per-batch summaries (when not in streaming mode) after processing chunks.
-   Supports different test sizes via `run_benchmark.py` configurations.
-   Records memory samples via platform commands for basic trend analysis.
-   Includes cleanup functionality for the test environment.

**Challenges:**
-   Ensuring proper cleanup of HTTP server processes.
-   Getting reliable memory tracking across platforms without adding heavy dependencies (`psutil`) to this specific test script.
-   Designing `run_benchmark.py` to correctly pass arguments to `stress_test_sdk.py`.

**Why This Feature:**
The high volume stress testing solution addresses critical needs for ensuring Crawl4AI's `arun_many` reliability:
1.  Provides a reproducible way to evaluate performance under concurrent load.
2.  Allows testing the dispatcher's concurrency control (`max_session_permit`) and queue management.
3.  Enables performance tuning by observing throughput (`URLs/sec`) under different `max_sessions` settings.
4.  Creates a controlled environment for testing `arun_many` behavior.
5.  Supports continuous integration by providing deterministic test conditions for `arun_many`.

**Design Decisions:**
-   Chose local site generation for reproducibility and isolation from network issues.
-   Utilized the built-in `CrawlerMonitor` for real-time feedback, leveraging its `rich` integration.
-   Implemented optional per-batch logging in `stress_test_sdk.py` (when not streaming) to provide chunk-level summaries alongside the continuous monitor.
-   Adopted `arun_many` with a `MemoryAdaptiveDispatcher` as the core mechanism for parallel execution, reflecting the intended SDK usage.
-   Created `run_benchmark.py` to simplify running standard test configurations.
-   Used `SimpleMemoryTracker` to provide basic memory insights without requiring `psutil` for this particular test runner.

**Future Enhancements to Consider:**
-   Create a separate test variant that *does* use `psutil` to specifically stress the memory-adaptive features of the dispatcher.
-   Add support for generated JavaScript content.
-   Add support for Docker-based testing with explicit memory limits.
-   Enhance `benchmark_report.py` to provide more sophisticated analysis of performance and memory trends from the generated JSON/CSV files.

---

## [2025-04-17] Refined Stress Testing System Parameters and Execution

**Changes Made:**
1.  Corrected `run_benchmark.py` and `stress_test_sdk.py` to use `--max-sessions` instead of the incorrect `--workers` parameter, accurately reflecting dispatcher configuration.
2.  Updated `run_benchmark.py` argument handling to correctly pass all relevant custom parameters (including `--stream`, `--monitor-mode`, etc.) to `stress_test_sdk.py`.
3.  (Assuming changes in `benchmark_report.py`) Applied dark theme to benchmark reports for better readability.
4.  (Assuming changes in `benchmark_report.py`) Improved visualization code to eliminate matplotlib warnings.
5.  Updated `run_benchmark.py` to provide clickable `file://` links to generated reports in the terminal output.
6.  Updated `USAGE.md` with comprehensive parameter descriptions reflecting the final script arguments.
7.  Updated `run_all.sh` wrapper to correctly invoke `run_benchmark.py` with flexible arguments.

**Details of Changes:**

1.  **Parameter Correction (`--max-sessions`)**:
    *   Identified the fundamental misunderstanding where `--workers` was used incorrectly.
    *   Refactored `stress_test_sdk.py` to accept `--max-sessions` and configure the `MemoryAdaptiveDispatcher`'s `max_session_permit` accordingly.
    *   Updated `run_benchmark.py` argument parsing and command construction to use `--max-sessions`.
    *   Updated `TEST_CONFIGS` in `run_benchmark.py` to use `max_sessions`.

2.  **Argument Handling (`run_benchmark.py`)**:
    *   Improved logic to collect all command-line arguments provided to `run_benchmark.py`.
    *   Ensured all relevant arguments (like `--stream`, `--monitor-mode`, `--port`, `--use-rate-limiter`, etc.) are correctly forwarded when calling `stress_test_sdk.py` as a subprocess.

3.  **Dark Theme & Visualization Fixes (Assumed in `benchmark_report.py`)**:
    *   (Describes changes assumed to be made in the separate reporting script).

4.  **Clickable Links (`run_benchmark.py`)**:
    *   Added logic to find the latest HTML report and PNG chart in the `benchmark_reports` directory after `benchmark_report.py` runs.
    *   Used `pathlib` to generate correct `file://` URLs for terminal output.

5.  **Documentation Improvements (`USAGE.md`)**:
    *   Rewrote sections to explain `arun_many`, dispatchers, and `--max-sessions`.
    *   Updated parameter tables for all scripts (`stress_test_sdk.py`, `run_benchmark.py`).
    *   Clarified the difference between batch and streaming modes and their effect on logging.
    *   Updated examples to use correct arguments.

**Files Modified:**
-   `stress_test_sdk.py`: Changed `--workers` to `--max-sessions`, added new arguments, used `arun_many`.
-   `run_benchmark.py`: Changed argument handling, updated configs, calls `stress_test_sdk.py`.
-   `run_all.sh`: Updated to call `run_benchmark.py` correctly.
-   `USAGE.md`: Updated documentation extensively.
-   `benchmark_report.py`: (Assumed modifications for dark theme and viz fixes).

**Testing:**
-   Verified that `--max-sessions` correctly limits concurrency via the `CrawlerMonitor` output.
-   Confirmed that custom arguments passed to `run_benchmark.py` are forwarded to `stress_test_sdk.py`.
-   Validated clickable links work in supporting terminals.
-   Ensured documentation matches the final script parameters and behavior.

**Why These Changes:**
These refinements correct the fundamental approach of the stress test to align with `crawl4ai`'s actual architecture and intended usage:
1.  Ensures the test evaluates the correct components (`arun_many`, `MemoryAdaptiveDispatcher`).
2.  Makes test configurations more accurate and flexible.
3.  Improves the usability of the testing framework through better argument handling and documentation.


**Future Enhancements to Consider:**
- Add support for generated JavaScript content to test JS rendering performance
- Implement more sophisticated memory analysis like generational garbage collection tracking
- Add support for Docker-based testing with memory limits to force OOM conditions
- Create visualization tools for analyzing memory usage patterns across test runs
- Add benchmark comparisons between different crawler versions or configurations

## [2025-04-17] Fixed Issues in Stress Testing System

**Changes Made:**
1. Fixed custom parameter handling in run_benchmark.py
2. Applied dark theme to benchmark reports for better readability
3. Improved visualization code to eliminate matplotlib warnings
4. Added clickable links to generated reports in terminal output
5. Enhanced documentation with comprehensive parameter descriptions

**Details of Changes:**

1. **Custom Parameter Handling Fix**
   - Identified bug where custom URL count was being ignored in run_benchmark.py
   - Rewrote argument handling to use a custom args dictionary
   - Properly passed parameters to the test_simple_stress.py command
   - Added better UI indication of custom parameters in use

2. **Dark Theme Implementation**
   - Added complete dark theme to HTML benchmark reports
   - Applied dark styling to all visualization components
   - Used Nord-inspired color palette for charts and graphs
   - Improved contrast and readability for data visualization
   - Updated text colors and backgrounds for better eye comfort

3. **Matplotlib Warning Fixes**
   - Resolved warnings related to improper use of set_xticklabels()
   - Implemented correct x-axis positioning for bar charts
   - Ensured proper alignment of bar labels and data points
   - Updated plotting code to use modern matplotlib practices

4. **Documentation Improvements**
   - Created comprehensive USAGE.md with detailed instructions
   - Added parameter documentation for all scripts
   - Included examples for all common use cases
   - Provided detailed explanations for interpreting results
   - Added troubleshooting guide for common issues

**Files Modified:**
- `tests/memory/run_benchmark.py`: Fixed custom parameter handling
- `tests/memory/benchmark_report.py`: Added dark theme and fixed visualization warnings
- `tests/memory/run_all.sh`: Added clickable links to reports
- `tests/memory/USAGE.md`: Created comprehensive documentation

**Testing:**
- Verified that custom URL counts are now correctly used
- Confirmed dark theme is properly applied to all report elements
- Checked that matplotlib warnings are no longer appearing
- Validated clickable links to reports work in terminals that support them

**Why These Changes:**
These improvements address several usability issues with the stress testing system:
1. Better parameter handling ensures test configurations work as expected
2. Dark theme reduces eye strain during extended test review sessions
3. Fixing visualization warnings improves code quality and output clarity
4. Enhanced documentation makes the system more accessible for future use

**Future Enhancements:**
- Add additional visualization options for different types of analysis
- Implement theme toggle to support both light and dark preferences
- Add export options for embedding reports in other documentation
- Create dedicated CI/CD integration templates for automated testing
>>>>>>> 921e0c46

## [2025-04-09] Added MHTML Capture Feature

**Feature:** MHTML snapshot capture of crawled pages

**Changes Made:**
1. Added `capture_mhtml: bool = False` parameter to `CrawlerRunConfig` class
2. Added `mhtml: Optional[str] = None` field to `CrawlResult` model
3. Added `mhtml_data: Optional[str] = None` field to `AsyncCrawlResponse` class
4. Implemented `capture_mhtml()` method in `AsyncPlaywrightCrawlerStrategy` class to capture MHTML via CDP
5. Modified the crawler to capture MHTML when enabled and pass it to the result

**Implementation Details:**
- MHTML capture uses Chrome DevTools Protocol (CDP) via Playwright's CDP session API
- The implementation waits for page to fully load before capturing MHTML content
- Enhanced waiting for JavaScript content with requestAnimationFrame for better JS content capture
- We ensure all browser resources are properly cleaned up after capture

**Files Modified:**
- `crawl4ai/models.py`: Added the mhtml field to CrawlResult
- `crawl4ai/async_configs.py`: Added capture_mhtml parameter to CrawlerRunConfig
- `crawl4ai/async_crawler_strategy.py`: Implemented MHTML capture logic
- `crawl4ai/async_webcrawler.py`: Added mapping from AsyncCrawlResponse.mhtml_data to CrawlResult.mhtml

**Testing:**
- Created comprehensive tests in `tests/20241401/test_mhtml.py` covering:
  - Capturing MHTML when enabled
  - Ensuring mhtml is None when disabled explicitly
  - Ensuring mhtml is None by default
  - Capturing MHTML on JavaScript-enabled pages

**Challenges:**
- Had to improve page loading detection to ensure JavaScript content was fully rendered
- Tests needed to be run independently due to Playwright browser instance management
- Modified test expected content to match actual MHTML output

**Why This Feature:**
The MHTML capture feature allows users to capture complete web pages including all resources (CSS, images, etc.) in a single file. This is valuable for:
1. Offline viewing of captured pages
2. Creating permanent snapshots of web content for archival
3. Ensuring consistent content for later analysis, even if the original site changes

**Future Enhancements to Consider:**
- Add option to save MHTML to file
- Support for filtering what resources get included in MHTML
- Add support for specifying MHTML capture options

## [2025-04-10] Added Network Request and Console Message Capturing

**Feature:** Comprehensive capturing of network requests/responses and browser console messages during crawling

**Changes Made:**
1. Added `capture_network_requests: bool = False` and `capture_console_messages: bool = False` parameters to `CrawlerRunConfig` class
2. Added `network_requests: Optional[List[Dict[str, Any]]] = None` and `console_messages: Optional[List[Dict[str, Any]]] = None` fields to both `AsyncCrawlResponse` and `CrawlResult` models
3. Implemented event listeners in `AsyncPlaywrightCrawlerStrategy._crawl_web()` to capture browser network events and console messages
4. Added proper event listener cleanup in the finally block to prevent resource leaks
5. Modified the crawler flow to pass captured data from AsyncCrawlResponse to CrawlResult

**Implementation Details:**
- Network capture uses Playwright event listeners (`request`, `response`, and `requestfailed`) to record all network activity
- Console capture uses Playwright event listeners (`console` and `pageerror`) to record console messages and errors
- Each network event includes metadata like URL, headers, status, and timing information
- Each console message includes type, text content, and source location when available
- All captured events include timestamps for chronological analysis
- Error handling ensures even failed capture attempts won't crash the main crawling process

**Files Modified:**
- `crawl4ai/models.py`: Added new fields to AsyncCrawlResponse and CrawlResult
- `crawl4ai/async_configs.py`: Added new configuration parameters to CrawlerRunConfig
- `crawl4ai/async_crawler_strategy.py`: Implemented capture logic using event listeners
- `crawl4ai/async_webcrawler.py`: Added data transfer from AsyncCrawlResponse to CrawlResult

**Documentation:**
- Created detailed documentation in `docs/md_v2/advanced/network-console-capture.md`
- Added feature to site navigation in `mkdocs.yml`
- Updated CrawlResult documentation in `docs/md_v2/api/crawl-result.md`
- Created comprehensive example in `docs/examples/network_console_capture_example.py`

**Testing:**
- Created `tests/general/test_network_console_capture.py` with tests for:
  - Verifying capture is disabled by default
  - Testing network request capturing
  - Testing console message capturing
  - Ensuring both capture types can be enabled simultaneously
  - Checking correct content is captured in expected formats

**Challenges:**
- Initial implementation had synchronous/asynchronous mismatches in event handlers
- Needed to fix type of property access vs. method calls in handlers
- Required careful cleanup of event listeners to prevent memory leaks

**Why This Feature:**
The network and console capture feature provides deep visibility into web page activity, enabling:
1. Debugging complex web applications by seeing all network requests and errors
2. Security analysis to detect unexpected third-party requests and data flows
3. Performance profiling to identify slow-loading resources
4. API discovery in single-page applications
5. Comprehensive analysis of web application behavior

**Future Enhancements to Consider:**
- Option to filter captured events by type, domain, or content
- Support for capturing response bodies (with size limits)
- Aggregate statistics calculation for performance metrics
- Integration with visualization tools for network waterfall analysis
- Exporting captures in HAR format for use with external tools<|MERGE_RESOLUTION|>--- conflicted
+++ resolved
@@ -2,7 +2,6 @@
 
 This journal tracks significant feature additions, bug fixes, and architectural decisions in the crawl4ai project. It serves as both documentation and a historical record of the project's evolution.
 
-<<<<<<< HEAD
 ## [2025-04-17] Added Content Source Selection for Markdown Generation
 
 **Feature:** Configurable content source for markdown generation
@@ -43,7 +42,6 @@
 - Capture more detailed content from the original HTML when needed
 - Use schema-optimized HTML when working with structured data
 - Choose the approach that best suits their specific use case
-=======
 ## [2025-04-17] Implemented High Volume Stress Testing Solution for SDK
 
 **Feature:** Comprehensive stress testing framework using `arun_many` and the dispatcher system to evaluate performance, concurrency handling, and identify potential issues under high-volume crawling scenarios.
@@ -234,7 +232,6 @@
 - Implement theme toggle to support both light and dark preferences
 - Add export options for embedding reports in other documentation
 - Create dedicated CI/CD integration templates for automated testing
->>>>>>> 921e0c46
 
 ## [2025-04-09] Added MHTML Capture Feature
 
